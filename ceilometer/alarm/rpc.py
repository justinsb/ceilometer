--- conflicted
+++ resolved
@@ -48,11 +48,7 @@
             'alarm_id': alarm.alarm_id,
             'previous': previous,
             'current': alarm.state,
-<<<<<<< HEAD
             'reason': unicode(reason)})
-        self.cast(context.get_admin_context(), msg)
-=======
-            'reason': reason})
         self.cast(context.get_admin_context(), msg)
 
 
@@ -78,5 +74,4 @@
         msg = self.make_msg('allocate', data={
             'uuid': uuid,
             'alarms': alarms})
-        return self.fanout_cast(context.get_admin_context(), msg)
->>>>>>> ede2329e
+        return self.fanout_cast(context.get_admin_context(), msg)